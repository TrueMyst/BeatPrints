"""
Module: errors.py

Handles custom exceptions for error handling.
"""


class NoMatchingTrackFound(Exception):
    """
    Raised when no song matching the specified query is found.
    """

    def __init__(self, message="No track was found matching the query."):
        self.message = message
        super().__init__(self.message)


class NoMatchingAlbumFound(Exception):
    """
    Raised when no album matching the specified query is found.
    """

    def __init__(self, message="No album was found matching the query."):
        self.message = message
        super().__init__(self.message)


class NoLyricsAvailable(Exception):
    """
    Raised when no lyrics are available for the specified song.
    """

    def __init__(self, message="No lyrics were found for the specified song"):
        self.message = message
        super().__init__(self.message)


class InvalidSearchLimit(Exception):
    """
    Raised when an invalid search limit is specified for tracks or albums.
    """

    def __init__(self, message="The search limit must be set to at least 1."):
        self.message = message
        super().__init__(self.message)


class InvalidSelectionError(Exception):
    """
    Raised when an invalid selection range is provided for lyrics.
    """

    def __init__(
        self,
        message="Invalid range format. Please use 'start-end', ensuring start is less than end.",
    ):
        self.message = message
        super().__init__(self.message)


class LineLimitExceededError(Exception):
    """
    Raised when the selection in lyrics contains more or fewer than 4 lines.
    """

    def __init__(self, message="Exactly 4 lines must be selected, no more, no less."):
        self.message = message
        super().__init__(self.message)


class InvalidFormatError(Exception):
    """
    Raised when the format of the lyrics selection is invalid.
    """

    def __init__(self, message="Use format 'x-y' where x and y are numbers."):
        self.message = message
        super().__init__(self.message)


<<<<<<< HEAD
class ThemeNotFound(Exception):
=======
class ThemeNotFoundError(Exception):
>>>>>>> 7c2adf2b
    """
    Raised when the specified theme is not found or is invalid.
    """

    def __init__(
        self,
        message="The specified theme could not be found. Please ensure the theme name is valid.",
    ):
        self.message = message
        super().__init__(self.message)<|MERGE_RESOLUTION|>--- conflicted
+++ resolved
@@ -77,12 +77,7 @@
         self.message = message
         super().__init__(self.message)
 
-
-<<<<<<< HEAD
 class ThemeNotFound(Exception):
-=======
-class ThemeNotFoundError(Exception):
->>>>>>> 7c2adf2b
     """
     Raised when the specified theme is not found or is invalid.
     """
